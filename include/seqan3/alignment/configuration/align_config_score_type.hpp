--- conflicted
+++ resolved
@@ -18,37 +18,6 @@
 
 namespace seqan3::align_cfg
 {
-<<<<<<< HEAD
-
-/*!\brief Tag to configure the score type of the alignment algorithm.
- * \ingroup alignment_configuration
- */
-template <arithmetic score_t>
-struct score_type_tag : public pipeable_config_element<score_type_tag<score_t>>
-{
-    static_assert(std::floating_point<score_t> || std::signed_integral<score_t>,
-                  "The selected score type must be a signed integral type or floating point type.");
-
-    /*!\name Constructors, destructor and assignment
-     * \{
-     */
-    score_type_tag() = default; //!< Defaulted.
-    score_type_tag(score_type_tag const &) = default; //!< Defaulted.
-    score_type_tag(score_type_tag &&) = default; //!< Defaulted.
-    score_type_tag & operator=(score_type_tag const &) = default; //!< Defaulted.
-    score_type_tag & operator=(score_type_tag &&) = default; //!< Defaulted.
-    ~score_type_tag() = default; //!< Defaulted.
-    //!\}
-
-    //!\brief The selected score type.
-    using score_type = score_t;
-    //!\privatesection
-    //!\brief Internal id to check for consistent configuration settings.
-    static constexpr seqan3::detail::align_config_id id{seqan3::detail::align_config_id::score_type};
-};
-
-=======
->>>>>>> 70dff0cd
 /*!\brief A configuration element to set the score type used in the alignment algorithm.
  * \ingroup alignment_configuration
  * \tparam score_t The type to use for the computed alignment score; must model seqan3::arithmetic.
